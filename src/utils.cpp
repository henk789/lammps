/* ----------------------------------------------------------------------
   LAMMPS - Large-scale Atomic/Molecular Massively Parallel Simulator
   http://lammps.sandia.gov, Sandia National Laboratories
   Steve Plimpton, sjplimp@sandia.gov

   Copyright (2003) Sandia Corporation.  Under the terms of Contract
   DE-AC04-94AL85000 with Sandia Corporation, the U.S. Government retains
   certain rights in this software.  This software is distributed under
   the GNU General Public License.

   See the README file in the top-level LAMMPS directory.
------------------------------------------------------------------------- */

<<<<<<< HEAD
=======
#include <mpi.h>
#include <cstring>
#include <cstdlib>
>>>>>>> 981b9a1f
#include "utils.h"
#include <cstring>
#include "lammps.h"
#include "error.h"

/*! \file utils.cpp */

/*
 * Mini regex-module adapted from https://github.com/kokke/tiny-regex-c
 * which is in the public domain.
 *
 * Supports:
 * ---------
 *   '.'        Dot, matches any character
 *   '^'        Start anchor, matches beginning of string
 *   '$'        End anchor, matches end of string
 *   '*'        Asterisk, match zero or more (greedy)
 *   '+'        Plus, match one or more (greedy)
 *   '?'        Question, match zero or one (non-greedy)
 *   '[abc]'    Character class, match if one of {'a', 'b', 'c'}
 *   '[a-zA-Z]' Character ranges, the character set of the ranges { a-z | A-Z }
 *   '\s'       Whitespace, \t \f \r \n \v and spaces
 *   '\S'       Non-whitespace
 *   '\w'       Alphanumeric, [a-zA-Z0-9_]
 *   '\W'       Non-alphanumeric
 *   '\d'       Digits, [0-9]
 *   '\D'       Non-digits
 *   '\i'       Integer chars, [0-9], '+' and '-'
 *   '\I'       Non-integers
 *   '\f'       Floating point number chars, [0-9], '.', 'e', 'E', '+' and '-'
 *   '\F'       Non-floats
 *
 * *NOT* supported:
 *   '[^abc]'   Inverted class
 *   'a|b'      Branches
 *   '(abc)+'   Groups
 */

extern "C"
{
  /** Match text against a (simplified) regular expression
   * (regexp will be compiled automatically). */
  static int  re_match(const char *text, const char *pattern);
}

using namespace LAMMPS_NS;

/** More flexible and specific matching of a string against a pattern.
 *  This function is supposed to be a more safe, more specific and
 *  simple to use API to find pattern matches. The purpose is to replace
 *  uses of either strncmp() or strstr() in the code base to find
 *  substrings safely. With strncmp() finding prefixes, the number of
 *  characters to match must be counted, which can lead to errors,
 *  while using "^pattern" will do the same with less problems.
 *  Matching for suffixes using strstr() is not as specific as 'pattern$',
 *  and complex matches, e.g. "^rigid.*\/small.*", to match all small
 *  body optimized rigid fixes require only one test.
 *
 *  The use of std::string arguments allows for simple concatenation
 *  even with char * type variables.
 *  Example: utils::strmatch(text, std::string("^") + charptr)
 */
bool utils::strmatch(std::string text, std::string pattern)
{
  const int pos = re_match(text.c_str(),pattern.c_str());
  return (pos >= 0);
}

/* utility function to avoid code repetition when parsing args */
int utils::cfvarg(std::string mode, const char *arg, char *&cfv_id)
{
  int rv = utils::NONE;
  cfv_id = NULL;

  if (!arg) return rv;

  if (utils::strmatch(arg,std::string("^[") + mode + "]_")) {
    if (*arg == 'c') rv = utils::COMPUTE;
    else if (*arg == 'f') rv = utils::FIX;
    else if (*arg == 'v') rv = utils::VARIABLE;
    else return rv;             // should not happen

    arg += 2;
    int n = strlen(arg)+1;
    cfv_id = new char[n];
    strcpy(cfv_id,arg);
  }

  return rv;
}

/* like fgets() but aborts with an error or EOF is encountered */
void utils::sfgets(const char *srcname, int srcline, char *s, int size,
                   FILE *fp, const char *filename, Error *error)
{
  char *rv = fgets(s,size,fp);
  if (rv == NULL) { // something went wrong
    std::string errmsg;

    if (feof(fp)) {
      errmsg = "Unexpected end of file while reading file '";
    } else if (ferror(fp)) {
      errmsg = "Unexpected error while reading file '";
    } else {
      errmsg = "Unexpected short read while reading file '";
    }
    errmsg += filename;
    errmsg += "'";

    if (error) error->one(srcname,srcline,errmsg.c_str());
    if (s) *s = '\0'; // truncate string to empty in case error is NULL
  }
  return;
}

/* ------------------------------------------------------------------ */

std::string utils::check_packages_for_style(std::string style,
                                            std::string name, LAMMPS *lmp)
{
  std::string errmsg = "Unrecognized " + style + " style '" + name + "'";
  const char *pkg = lmp->match_style(style.c_str(),name.c_str());

  if (pkg) {
    errmsg += " is part of the " + std::string(pkg) + " package";
    if (lmp->is_installed_pkg(pkg))
      errmsg += ", but seems to be missing because of a dependency";
    else
      errmsg += " which is not enabled in this LAMMPS binary.";
  }
  return errmsg;
}


/* ----------------------------------------------------------------------
   read a floating point value from a string
   generate an error if not a legitimate floating point value
   called by various commands to check validity of their arguments
------------------------------------------------------------------------- */

double utils::numeric(const char *file, int line, const char *str,
                      bool do_abort, LAMMPS *lmp)
{
  int n = 0;

  if (str) n = strlen(str);
  if (n == 0) {
    if (do_abort)
      lmp->error->one(file,line,"Expected floating point parameter instead of"
                      " NULL or empty string in input script or data file");
    else
      lmp->error->all(file,line,"Expected floating point parameter instead of"
                      " NULL or empty string in input script or data file");
  }

  for (int i = 0; i < n; i++) {
    if (isdigit(str[i])) continue;
    if (str[i] == '-' || str[i] == '+' || str[i] == '.') continue;
    if (str[i] == 'e' || str[i] == 'E') continue;
    std::string msg("Expected floating point parameter instead of '");
    msg += str;
    msg += "' in input script or data file";
    if (do_abort)
      lmp->error->one(file,line,msg.c_str());
    else
      lmp->error->all(file,line,msg.c_str());
  }

  return atof(str);
}

/* ----------------------------------------------------------------------
   read an integer value from a string
   generate an error if not a legitimate integer value
   called by various commands to check validity of their arguments
------------------------------------------------------------------------- */

int utils::inumeric(const char *file, int line, const char *str,
                    bool do_abort, LAMMPS *lmp)
{
  int n = 0;

  if (str) n = strlen(str);
  if (n == 0) {
    if (do_abort)
      lmp->error->one(file,line,"Expected integer parameter instead of "
                      "NULL or empty string in input script or data file");
    else
      lmp->error->all(file,line,"Expected integer parameter instead of "
                      "NULL or empty string in input script or data file");
  }

  for (int i = 0; i < n; i++) {
    if (isdigit(str[i]) || str[i] == '-' || str[i] == '+') continue;
    std::string msg("Expected integer parameter instead of '");
    msg += str;
    msg += "' in input script or data file";
    if (do_abort)
      lmp->error->one(file,line,msg.c_str());
    else
      lmp->error->all(file,line,msg.c_str());
  }

  return atoi(str);
}

/* ----------------------------------------------------------------------
   read a big integer value from a string
   generate an error if not a legitimate integer value
   called by various commands to check validity of their arguments
------------------------------------------------------------------------- */

bigint utils::bnumeric(const char *file, int line, const char *str,
                       bool do_abort, LAMMPS *lmp)
{
  int n = 0;

  if (str) n = strlen(str);
  if (n == 0) {
    if (do_abort)
      lmp->error->one(file,line,"Expected integer parameter instead of "
                      "NULL or empty string in input script or data file");
    else
      lmp->error->all(file,line,"Expected integer parameter instead of "
                      "NULL or empty string in input script or data file");
  }

  for (int i = 0; i < n; i++) {
    if (isdigit(str[i]) || str[i] == '-' || str[i] == '+') continue;
    std::string msg("Expected integer parameter instead of '");
    msg += str;
    msg += "' in input script or data file";
    if (do_abort)
      lmp->error->one(file,line,msg.c_str());
    else
      lmp->error->all(file,line,msg.c_str());
  }

  return ATOBIGINT(str);
}

/* ----------------------------------------------------------------------
   read a tag integer value from a string
   generate an error if not a legitimate integer value
   called by various commands to check validity of their arguments
------------------------------------------------------------------------- */

tagint utils::tnumeric(const char *file, int line, const char *str,
                       bool do_abort, LAMMPS *lmp)
{
  int n = 0;

  if (str) n = strlen(str);
  if (n == 0) {
    if (do_abort)
      lmp->error->one(file,line,"Expected integer parameter instead of "
                      "NULL or empty string in input script or data file");
    else
      lmp->error->all(file,line,"Expected integer parameter instead of "
                      "NULL or empty string in input script or data file");
  }

  for (int i = 0; i < n; i++) {
    if (isdigit(str[i]) || str[i] == '-' || str[i] == '+') continue;
    std::string msg("Expected integer parameter instead of '");
    msg += str;
    msg += "' in input script or data file";
    if (do_abort)
      lmp->error->one(file,line,msg.c_str());
    else
      lmp->error->all(file,line,msg.c_str());
  }

  return ATOTAGINT(str);
}


/* ------------------------------------------------------------------ */

extern "C" {
  /* Typedef'd pointer to get abstract datatype. */
  typedef struct regex_t *re_t;

  /* Compile regex string pattern to a regex_t-array. */
  static re_t re_compile(const char *pattern);


  /* Find matches of the compiled pattern inside text. */
  static int  re_matchp(const char *text, re_t pattern);


/* Definitions: */

#define MAX_REGEXP_OBJECTS 30 /* Max number of regex symbols in expression. */
#define MAX_CHAR_CLASS_LEN 40 /* Max length of character-class buffer in.   */


  enum { UNUSED, DOT, BEGIN, END, QUESTIONMARK, STAR, PLUS,
         CHAR, CHAR_CLASS, INV_CHAR_CLASS, DIGIT, NOT_DIGIT,
         INTEGER, NOT_INTEGER, FLOAT, NOT_FLOAT,
         ALPHA, NOT_ALPHA, WHITESPACE, NOT_WHITESPACE /*, BRANCH */ };

  typedef struct regex_t {
    unsigned char  type;   /* CHAR, STAR, etc.                      */
    union {
      unsigned char  ch;   /*      the character itself             */
      unsigned char *ccl;  /*  OR  a pointer to characters in class */
    };
  } regex_t;

/* Private function declarations: */
  static int matchpattern(regex_t *pattern, const char *text);
  static int matchcharclass(char c, const char *str);
  static int matchstar(regex_t p, regex_t *pattern, const char *text);
  static int matchplus(regex_t p, regex_t *pattern, const char *text);
  static int matchone(regex_t p, char c);
  static int matchdigit(char c);
  static int matchint(char c);
  static int matchfloat(char c);
  static int matchalpha(char c);
  static int matchwhitespace(char c);
  static int matchmetachar(char c, const char *str);
  static int matchrange(char c, const char *str);
  static int ismetachar(char c);

/* Semi-public functions: */
  int re_match(const char *text, const char *pattern)
  {
    return re_matchp(text, re_compile(pattern));
  }

  int re_matchp(const char *text, re_t pattern)
  {
    if (pattern != 0) {
      if (pattern[0].type == BEGIN) {
        return ((matchpattern(&pattern[1], text)) ? 0 : -1);
      } else {
        int idx = -1;

        do {
          idx += 1;

          if (matchpattern(pattern, text)) {
            if (text[0] == '\0')
              return -1;

            return idx;
          }
        }
        while (*text++ != '\0');
      }
    }
    return -1;
  }

  re_t re_compile(const char *pattern)
  {
    /* The sizes of the two static arrays below substantiates the static RAM usage of this module.
       MAX_REGEXP_OBJECTS is the max number of symbols in the expression.
       MAX_CHAR_CLASS_LEN determines the size of buffer for chars in all char-classes in the expression. */
    static regex_t re_compiled[MAX_REGEXP_OBJECTS];
    static unsigned char ccl_buf[MAX_CHAR_CLASS_LEN];
    int ccl_bufidx = 1;

    char c;     /* current char in pattern   */
    int i = 0;  /* index into pattern        */
    int j = 0;  /* index into re_compiled    */

    while (pattern[i] != '\0' && (j+1 < MAX_REGEXP_OBJECTS)) {
      c = pattern[i];

      switch (c) {
        /* Meta-characters: */
      case '^': {    re_compiled[j].type = BEGIN;           } break;
      case '$': {    re_compiled[j].type = END;             } break;
      case '.': {    re_compiled[j].type = DOT;             } break;
      case '*': {    re_compiled[j].type = STAR;            } break;
      case '+': {    re_compiled[j].type = PLUS;            } break;
      case '?': {    re_compiled[j].type = QUESTIONMARK;    } break;

        /* Escaped character-classes (\s \w ...): */
      case '\\': {
        if (pattern[i+1] != '\0') {
          /* Skip the escape-char '\\' */
          i += 1;
          /* ... and check the next */
          switch (pattern[i]) {
            /* Meta-character: */
          case 'd': {    re_compiled[j].type = DIGIT;            } break;
          case 'D': {    re_compiled[j].type = NOT_DIGIT;        } break;
          case 'i': {    re_compiled[j].type = INTEGER;          } break;
          case 'I': {    re_compiled[j].type = NOT_INTEGER;      } break;
          case 'f': {    re_compiled[j].type = FLOAT;            } break;
          case 'F': {    re_compiled[j].type = NOT_FLOAT;        } break;
          case 'w': {    re_compiled[j].type = ALPHA;            } break;
          case 'W': {    re_compiled[j].type = NOT_ALPHA;        } break;
          case 's': {    re_compiled[j].type = WHITESPACE;       } break;
          case 'S': {    re_compiled[j].type = NOT_WHITESPACE;   } break;

            /* Escaped character, e.g. '.' or '$' */
          default: {
            re_compiled[j].type = CHAR;
            re_compiled[j].ch = pattern[i];
          } break;
          }
        }
        /* '\\' as last char in pattern -> invalid regular expression. */
      } break;

        /* Character class: */
      case '[': {
        /* Remember where the char-buffer starts. */
        int buf_begin = ccl_bufidx;

        /* Look-ahead to determine if negated */
        if (pattern[i+1] == '^') {
          re_compiled[j].type = INV_CHAR_CLASS;
          i += 1; /* Increment i to avoid including '^' in the char-buffer */
        } else {
          re_compiled[j].type = CHAR_CLASS;
        }

        /* Copy characters inside [..] to buffer */
        while ((pattern[++i] != ']') && (pattern[i] != '\0')) {
          /* Missing ] */
          if (pattern[i] == '\\') {
            if (ccl_bufidx >= MAX_CHAR_CLASS_LEN - 1) {
              return 0;
            }
            ccl_buf[ccl_bufidx++] = pattern[i++];
          } else if (ccl_bufidx >= MAX_CHAR_CLASS_LEN) {
            return 0;
          }
          ccl_buf[ccl_bufidx++] = pattern[i];
        }
        if (ccl_bufidx >= MAX_CHAR_CLASS_LEN) {
          /* Catches cases such as [00000000000000000000000000000000000000][ */
          return 0;
        }
        /* Null-terminate string end */
        ccl_buf[ccl_bufidx++] = 0;
        re_compiled[j].ccl = &ccl_buf[buf_begin];
      } break;

        /* Other characters: */
      default: {
        re_compiled[j].type = CHAR;
        re_compiled[j].ch = c;
      } break;
      }
      i += 1;
      j += 1;
    }
    /* 'UNUSED' is a sentinel used to indicate end-of-pattern */
    re_compiled[j].type = UNUSED;

    return (re_t) re_compiled;
  }


/* Private functions: */
  static int matchdigit(char c)
  {
    return ((c >= '0') && (c <= '9'));
  }

  static int matchint(char c)
  {
    return (matchdigit(c) || (c == '-') || (c == '+'));
  }

  static int matchfloat(char c)
  {
    return (matchint(c) || (c == '.') || (c == 'e') || (c == 'E'));
  }

  static int matchalpha(char c)
  {
    return ((c >= 'a') && (c <= 'z')) || ((c >= 'A') && (c <= 'Z'));
  }

  static int matchwhitespace(char c)
  {
    return ((c == ' ') || (c == '\t') || (c == '\n') || (c == '\r') || (c == '\f') || (c == '\v'));
  }

  static int matchalphanum(char c)
  {
    return ((c == '_') || matchalpha(c) || matchdigit(c));
  }

  static int matchrange(char c, const char *str)
  {
    return ((c != '-') && (str[0] != '\0')
            && (str[0] != '-') && (str[1] == '-')
            && (str[1] != '\0') && (str[2] != '\0')
            && ((c >= str[0]) && (c <= str[2])));
  }

  static int ismetachar(char c)
  {
    return ((c == 's') || (c == 'S')
            || (c == 'w') || (c == 'W')
            || (c == 'd') || (c == 'D'));
  }

  static int matchmetachar(char c, const char *str)
  {
    switch (str[0]) {
    case 'd': return  matchdigit(c);
    case 'D': return !matchdigit(c);
    case 'i': return  matchint(c);
    case 'I': return !matchint(c);
    case 'f': return  matchfloat(c);
    case 'F': return !matchfloat(c);
    case 'w': return  matchalphanum(c);
    case 'W': return !matchalphanum(c);
    case 's': return  matchwhitespace(c);
    case 'S': return !matchwhitespace(c);
    default:  return (c == str[0]);
    }
  }

  static int matchcharclass(char c, const char *str)
  {
    do {
      if (matchrange(c, str)) {
        return 1;
      } else if (str[0] == '\\') {
        /* Escape-char: increment str-ptr and match on next char */
        str += 1;
        if (matchmetachar(c, str)) {
          return 1;
        } else if ((c == str[0]) && !ismetachar(c)) {
          return 1;
        }
      } else if (c == str[0]) {
        if (c == '-') {
          return ((str[-1] == '\0') || (str[1] == '\0'));
        } else {
          return 1;
        }
      }
    }
    while (*str++ != '\0');

    return 0;
  }

  static int matchone(regex_t p, char c)
  {
    switch (p.type) {
    case DOT:            return 1;
    case CHAR_CLASS:     return  matchcharclass(c, (const char *)p.ccl);
    case INV_CHAR_CLASS: return !matchcharclass(c, (const char *)p.ccl);
    case DIGIT:          return  matchdigit(c);
    case NOT_DIGIT:      return !matchdigit(c);
    case INTEGER:        return  matchint(c);
    case NOT_INTEGER:    return !matchint(c);
    case FLOAT:          return  matchfloat(c);
    case NOT_FLOAT:      return !matchfloat(c);
    case ALPHA:          return  matchalphanum(c);
    case NOT_ALPHA:      return !matchalphanum(c);
    case WHITESPACE:     return  matchwhitespace(c);
    case NOT_WHITESPACE: return !matchwhitespace(c);
    default:             return  (p.ch == c);
    }
  }

  static int matchstar(regex_t p, regex_t *pattern, const char *text)
  {
    do {
      if (matchpattern(pattern, text))
        return 1;
    }
    while ((text[0] != '\0') && matchone(p, *text++));

    return 0;
  }

  static int matchplus(regex_t p, regex_t *pattern, const char *text)
  {
    while ((text[0] != '\0') && matchone(p, *text++)) {
      if (matchpattern(pattern, text))
        return 1;
    }
    return 0;
  }

  static int matchquestion(regex_t p, regex_t *pattern, const char *text)
  {
    if (p.type == UNUSED)
      return 1;
    if (matchpattern(pattern, text))
      return 1;
    if (*text && matchone(p, *text++))
      return matchpattern(pattern, text);
    return 0;
  }

/* Iterative matching */
  static int matchpattern(regex_t *pattern, const char *text)
  {
    do {
      if ((pattern[0].type == UNUSED) || (pattern[1].type == QUESTIONMARK)) {
        return matchquestion(pattern[0], &pattern[2], text);
      } else if (pattern[1].type == STAR) {
        return matchstar(pattern[0], &pattern[2], text);
      } else if (pattern[1].type == PLUS) {
        return matchplus(pattern[0], &pattern[2], text);
      } else if ((pattern[0].type == END) && pattern[1].type == UNUSED) {
        return (text[0] == '\0');
      }
    }
    while ((text[0] != '\0') && matchone(*pattern++, *text++));

    return 0;
  }
}<|MERGE_RESOLUTION|>--- conflicted
+++ resolved
@@ -11,14 +11,9 @@
    See the README file in the top-level LAMMPS directory.
 ------------------------------------------------------------------------- */
 
-<<<<<<< HEAD
-=======
-#include <mpi.h>
+#include "utils.h"
 #include <cstring>
 #include <cstdlib>
->>>>>>> 981b9a1f
-#include "utils.h"
-#include <cstring>
 #include "lammps.h"
 #include "error.h"
 

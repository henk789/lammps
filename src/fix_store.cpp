/* ----------------------------------------------------------------------
   LAMMPS - Large-scale Atomic/Molecular Massively Parallel Simulator
   http://lammps.sandia.gov, Sandia National Laboratories
   Steve Plimpton, sjplimp@sandia.gov

   Copyright (2003) Sandia Corporation.  Under the terms of Contract
   DE-AC04-94AL85000 with Sandia Corporation, the U.S. Government retains
   certain rights in this software.  This software is distributed under
   the GNU General Public License.

   See the README file in the top-level LAMMPS directory.
------------------------------------------------------------------------- */

#include "fix_store.h"

#include "atom.h"
#include "comm.h"
#include "error.h"
#include "memory.h"

#include <cstring>

using namespace LAMMPS_NS;
using namespace FixConst;

enum{UNKNOWN,GLOBAL,PERATOM};

/* ---------------------------------------------------------------------- */

FixStore::FixStore(LAMMPS *lmp, int narg, char **arg) : Fix(lmp, narg, arg),
vstore(nullptr), astore(nullptr), rbuf(nullptr)
{
  if (narg != 6) error->all(FLERR,"Illegal fix store command");

  // 4th arg determines GLOBAL vs PERATOM values
  // syntax: id group style global nrow ncol
  //   Nrow by Ncol array of global values
  //   Ncol = 1 is vector, Ncol > 1 is array
  // syntax: id group style peratom 0/1 nvalues
  //   0/1 flag = not-store or store peratom values in restart file
  //   nvalues = # of peratom values, N = 1 is vector, N > 1 is array

  disable = 0;
  nvalues = vecflag = 0;
  flavor = UNKNOWN;

  if (strcmp(arg[3],"global") == 0) flavor = GLOBAL;
  else if (strcmp(arg[3],"peratom") == 0) flavor = PERATOM;
  else error->all(FLERR,"Illegal fix store command");

  // GLOBAL values are always written to restart file
  // PERATOM restart_peratom is set by caller

  if (flavor == GLOBAL) {
    restart_global = 1;
    nrow = utils::inumeric(FLERR,arg[4],false,lmp);
    ncol = utils::inumeric(FLERR,arg[5],false,lmp);
    if (nrow <= 0 || ncol <= 0)
      error->all(FLERR,"Illegal fix store command");
    vecflag = 0;
    if (ncol == 1) vecflag = 1;
  }
  if (flavor == PERATOM) {
    restart_peratom = utils::inumeric(FLERR,arg[4],false,lmp);
    nvalues = utils::inumeric(FLERR,arg[5],false,lmp);
    if (restart_peratom < 0 or restart_peratom > 1 || nvalues <= 0)
      error->all(FLERR,"Illegal fix store command");
    vecflag = 0;
    if (nvalues == 1) vecflag = 1;
  }

  vstore = nullptr;
  astore = nullptr;

  // allocate vector or array and restart buffer rbuf
  // for PERATOM, register with Atom class

  if (flavor == GLOBAL) {
    if (vecflag) memory->create(vstore,nrow,"fix/store:vstore");
    else memory->create(astore,nrow,ncol,"fix/store:astore");
    memory->create(rbuf,nrow*ncol+2,"fix/store:rbuf");
  }
  if (flavor == PERATOM) {
    grow_arrays(atom->nmax);
<<<<<<< HEAD
    atom->add_callback(Atom::GROW);
    if (restart_peratom) atom->add_callback(Atom::RESTART);
    rbuf = NULL;
=======
    atom->add_callback(0);
    if (restart_peratom) atom->add_callback(1);
    rbuf = nullptr;
>>>>>>> cebf6d33
  }

  // zero the storage
  // PERATOM may be comm->exchanged before filled by caller

  if (flavor == GLOBAL) {
    if (vecflag)
      for (int i = 0; i < nrow; i++) vstore[i] = 0.0;
    else
      for (int i = 0; i < nrow; i++)
        for (int j = 0; j < ncol; j++)
          astore[i][j] = 0.0;
  }
  if (flavor == PERATOM) {
    int nlocal = atom->nlocal;
    if (vecflag)
      for (int i = 0; i < nlocal; i++) vstore[i] = 0.0;
    else
      for (int i = 0; i < nlocal; i++)
        for (int j = 0; j < nvalues; j++)
          astore[i][j] = 0.0;
    maxexchange = nvalues;
  }
}

/* ---------------------------------------------------------------------- */

FixStore::~FixStore()
{
  // unregister callbacks to this fix from Atom class

  if (flavor == PERATOM) {
    atom->delete_callback(id,Atom::GROW);
    if (restart_peratom) atom->delete_callback(id,Atom::RESTART);
  }

  memory->destroy(vstore);
  memory->destroy(astore);
  memory->destroy(rbuf);
}

/* ---------------------------------------------------------------------- */

int FixStore::setmask()
{
  int mask = 0;
  return mask;
}

/* ----------------------------------------------------------------------
   reset size of global vector/array
   invoked by caller if size is unknown at time this fix is instantiated
   caller will do subsequent initialization
------------------------------------------------------------------------- */

void FixStore::reset_global(int nrow_caller, int ncol_caller)
{
  memory->destroy(vstore);
  memory->destroy(astore);
  memory->destroy(rbuf);
  vstore = nullptr;
  astore = nullptr;

  vecflag = 0;
  if (ncol_caller == 1) vecflag = 1;
  nrow = nrow_caller;
  ncol = ncol_caller;
  if (vecflag) memory->create(vstore,nrow,"fix/store:vstore");
  else memory->create(astore,nrow,ncol,"fix/store:astore");
  memory->create(rbuf,nrow*ncol+2,"fix/store:rbuf");
}

/* ----------------------------------------------------------------------
   write global array to restart file
------------------------------------------------------------------------- */

void FixStore::write_restart(FILE *fp)
{
  // fill rbuf with size and vec/array values

  rbuf[0] = nrow;
  rbuf[1] = ncol;
  if (vecflag) memcpy(&rbuf[2],vstore,nrow*sizeof(double));
  else memcpy(&rbuf[2],&astore[0][0],nrow*ncol*sizeof(double));

  int n = nrow*ncol + 2;
  if (comm->me == 0) {
    int size = n * sizeof(double);
    fwrite(&size,sizeof(int),1,fp);
    fwrite(rbuf,sizeof(double),n,fp);
  }
}

/* ----------------------------------------------------------------------
   use global array from restart file to restart the Fix
------------------------------------------------------------------------- */

void FixStore::restart(char *buf)
{
  // first 2 values in buf are vec/array sizes

  double *dbuf = (double *) buf;
  int nrow_restart = dbuf[0];
  int ncol_restart = dbuf[1];

  // if size of vec/array has changed,
  //   means the restart file is setting size of vec or array and doing init
  //   because caller did not know size at time this fix was instantiated
  // reallocate vstore or astore accordingly

  if (nrow != nrow_restart || ncol != ncol_restart) {
    memory->destroy(vstore);
    memory->destroy(astore);
    memory->destroy(rbuf);
    vstore = nullptr;
    astore = nullptr;

    vecflag = 0;
    if (ncol_restart == 1) vecflag = 1;
    nrow = nrow_restart;
    ncol = ncol_restart;
    if (vecflag) memory->create(vstore,nrow,"fix/store:vstore");
    else memory->create(astore,nrow,ncol,"fix/store:astore");
    memory->create(rbuf,nrow*ncol+2,"fix/store:rbuf");
  }

  int n = nrow*ncol;
  if (vecflag) memcpy(vstore,&dbuf[2],n*sizeof(double));
  else memcpy(&astore[0][0],&dbuf[2],n*sizeof(double));
}

/* ----------------------------------------------------------------------
   allocate atom-based array
------------------------------------------------------------------------- */

void FixStore::grow_arrays(int nmax)
{
  if (vecflag) memory->grow(vstore,nmax,"store:vstore");
  else memory->grow(astore,nmax,nvalues,"store:astore");
}

/* ----------------------------------------------------------------------
   copy values within local atom-based array
------------------------------------------------------------------------- */

void FixStore::copy_arrays(int i, int j, int /*delflag*/)
{
  if (disable) return;

  if (vecflag) vstore[j] = vstore[i];
  else
    for (int m = 0; m < nvalues; m++)
      astore[j][m] = astore[i][m];
}

/* ----------------------------------------------------------------------
   pack values in local atom-based array for exchange with another proc
------------------------------------------------------------------------- */

int FixStore::pack_exchange(int i, double *buf)
{
  if (disable) return 0;

  if (vecflag) buf[0] = vstore[i];
  else
    for (int m = 0; m < nvalues; m++)
      buf[m] = astore[i][m];
  return nvalues;
}

/* ----------------------------------------------------------------------
   unpack values in local atom-based array from exchange with another proc
------------------------------------------------------------------------- */

int FixStore::unpack_exchange(int nlocal, double *buf)
{
  if (disable) return 0;

  if (vecflag) vstore[nlocal] = buf[0];
  else
    for (int m = 0; m < nvalues; m++)
      astore[nlocal][m] = buf[m];
  return nvalues;
}

/* ----------------------------------------------------------------------
   pack values in local atom-based arrays for restart file
------------------------------------------------------------------------- */

int FixStore::pack_restart(int i, double *buf)
{
  if (disable) {
    buf[0] = 0;
    return 1;
  }

  // pack buf[0] this way because other fixes unpack it
  buf[0] = nvalues+1;
  if (vecflag) buf[1] = vstore[i];
  else
    for (int m = 0; m < nvalues; m++)
      buf[m+1] = astore[i][m];
  return nvalues+1;
}

/* ----------------------------------------------------------------------
   unpack values from atom->extra array to restart the fix
------------------------------------------------------------------------- */

void FixStore::unpack_restart(int nlocal, int nth)
{
  if (disable) return;

  double **extra = atom->extra;

  // skip to Nth set of extra values
  // unpack the Nth first values this way because other fixes pack them

  int m = 0;
  for (int i = 0; i < nth; i++) m += static_cast<int> (extra[nlocal][m]);
  m++;

  if (vecflag) vstore[nlocal] = extra[nlocal][m];
  else
    for (int i = 0; i < nvalues; i++)
      astore[nlocal][i] = extra[nlocal][m++];
}

/* ----------------------------------------------------------------------
   maxsize of any atom's restart data
------------------------------------------------------------------------- */

int FixStore::maxsize_restart()
{
  if (disable) return 1;
  return nvalues+1;
}

/* ----------------------------------------------------------------------
   size of atom nlocal's restart data
------------------------------------------------------------------------- */

int FixStore::size_restart(int /*nlocal*/)
{
  if (disable) return 1;
  return nvalues+1;
}

/* ----------------------------------------------------------------------
   memory usage of local atom-based array
------------------------------------------------------------------------- */

double FixStore::memory_usage()
{
  double bytes = 0.0;
  if (flavor == GLOBAL) bytes += nrow*ncol * sizeof(double);
  if (flavor == PERATOM) bytes += atom->nmax*nvalues * sizeof(double);
  return bytes;
}<|MERGE_RESOLUTION|>--- conflicted
+++ resolved
@@ -82,15 +82,9 @@
   }
   if (flavor == PERATOM) {
     grow_arrays(atom->nmax);
-<<<<<<< HEAD
     atom->add_callback(Atom::GROW);
     if (restart_peratom) atom->add_callback(Atom::RESTART);
-    rbuf = NULL;
-=======
-    atom->add_callback(0);
-    if (restart_peratom) atom->add_callback(1);
     rbuf = nullptr;
->>>>>>> cebf6d33
   }
 
   // zero the storage

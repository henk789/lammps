/* ----------------------------------------------------------------------
   LAMMPS - Large-scale Atomic/Molecular Massively Parallel Simulator
   http://lammps.sandia.gov, Sandia National Laboratories
   Steve Plimpton, sjplimp@sandia.gov

   Copyright (2003) Sandia Corporation.  Under the terms of Contract
   DE-AC04-94AL85000 with Sandia Corporation, the U.S. Government retains
   certain rights in this software.  This software is distributed under
   the GNU General Public License.

   See the README file in the top-level LAMMPS directory.
------------------------------------------------------------------------- */

/* ------------------------------------------------------------------------
   Contributing authors: Julien Tranchida (SNL)
                         Aidan Thompson (SNL)

   Please cite the related publication:
   Tranchida, J., Plimpton, S. J., Thibaudeau, P., & Thompson, A. P. (2018).
   Massively parallel symplectic algorithm for coupled magnetic spin dynamics
   and molecular dynamics. Journal of Computational Physics.
------------------------------------------------------------------------- */

#include "fix_precession_spin.h"
#include <mpi.h>
#include <cmath>
#include <cstring>
#include "atom.h"
#include "error.h"
#include "force.h"
#include "input.h"
#include "math_const.h"
#include "memory.h"
#include "modify.h"
#include "respa.h"
#include "update.h"
#include "variable.h"

using namespace LAMMPS_NS;
using namespace FixConst;
using namespace MathConst;

enum{CONSTANT,EQUAL};

/* ---------------------------------------------------------------------- */

FixPrecessionSpin::FixPrecessionSpin(LAMMPS *lmp, int narg, char **arg) : Fix(lmp, narg, arg), emag(NULL)
{
  if (narg < 7) error->all(FLERR,"Illegal precession/spin command");

  // magnetic interactions coded for cartesian coordinates

  hbar = force->hplanck/MY_2PI;

  dynamic_group_allow = 1;
  scalar_flag = 1;
  global_freq = 1;
  extscalar = 1;
  respa_level_support = 1;
  ilevel_respa = 0;

  magstr = NULL;
  magfieldstyle = CONSTANT;

  H_field = 0.0;
  nhx = nhy = nhz = 0.0;
  hx = hy = hz = 0.0;
  Ka = 0.0;
  nax = nay = naz = 0.0;
  Kax = Kay = Kaz = 0.0;
  k1c = k2c = 0.0;
  nc1x = nc1y = nc1z = 0.0;
  nc2x = nc2y = nc2z = 0.0;
  nc3x = nc3y = nc3z = 0.0;

  zeeman_flag = aniso_flag = cubic_flag = 0;

  int iarg = 3;
  while (iarg < narg) {
    if (strcmp(arg[iarg],"zeeman") == 0) {
      if (iarg+4 > narg) error->all(FLERR,"Illegal fix precession/spin command");
      zeeman_flag = 1;
      H_field = force->numeric(FLERR,arg[iarg+1]);
      nhx = force->numeric(FLERR,arg[iarg+2]);
      nhy = force->numeric(FLERR,arg[iarg+3]);
      nhz = force->numeric(FLERR,arg[iarg+4]);
      iarg += 5;
    } else if (strcmp(arg[iarg],"anisotropy") == 0) {
      if (iarg+4 > narg) error->all(FLERR,"Illegal fix precession/spin command");
      aniso_flag = 1;
      Ka = force->numeric(FLERR,arg[iarg+1]);
      nax = force->numeric(FLERR,arg[iarg+2]);
      nay = force->numeric(FLERR,arg[iarg+3]);
      naz = force->numeric(FLERR,arg[iarg+4]);
      iarg += 5;
    } else if (strcmp(arg[iarg],"cubic") == 0) {
      if (iarg+2 > narg) error->all(FLERR,"Illegal fix precession/spin command");
      cubic_flag = 1;
      k1c = force->numeric(FLERR,arg[iarg+1]);
      k2c = force->numeric(FLERR,arg[iarg+2]);
      nc1x = force->numeric(FLERR,arg[iarg+3]);
      nc1y = force->numeric(FLERR,arg[iarg+4]);
      nc1z = force->numeric(FLERR,arg[iarg+5]);
      nc2x = force->numeric(FLERR,arg[iarg+6]);
      nc2y = force->numeric(FLERR,arg[iarg+7]);
      nc2z = force->numeric(FLERR,arg[iarg+8]);
      nc3x = force->numeric(FLERR,arg[iarg+9]);
      nc3y = force->numeric(FLERR,arg[iarg+10]);
      nc3z = force->numeric(FLERR,arg[iarg+11]);
      iarg += 12;
    } else error->all(FLERR,"Illegal precession/spin command");
  }

  // normalize vectors

  double inorm;
  if (zeeman_flag) {
    inorm = 1.0/sqrt(nhx*nhx + nhy*nhy + nhz*nhz);
    nhx *= inorm;
    nhy *= inorm;
    nhz *= inorm;
  }

  if (aniso_flag) {
    inorm = 1.0/sqrt(nax*nax + nay*nay + naz*naz);
    nax *= inorm;
    nay *= inorm;
    naz *= inorm;
  }

  if (cubic_flag) {
    inorm = 1.0/sqrt(nc1x*nc1x + nc1y*nc1y + nc1z*nc1z);
    nc1x *= inorm;
    nc1y *= inorm;
    nc1z *= inorm;
    inorm = 1.0/sqrt(nc2x*nc2x + nc2y*nc2y + nc2z*nc2z);
    nc2x *= inorm;
    nc2y *= inorm;
    nc2z *= inorm;
    inorm = 1.0/sqrt(nc3x*nc3x + nc3y*nc3y + nc3z*nc3z);
    nc3x *= inorm;
    nc3y *= inorm;
    nc3z *= inorm;
  }

  degree2rad = MY_PI/180.0;
  time_origin = update->ntimestep;

  eflag = 0;
  eprec = 0.0;
}

/* ---------------------------------------------------------------------- */

FixPrecessionSpin::~FixPrecessionSpin()
{
  delete [] magstr;
  memory->destroy(emag);
}

/* ---------------------------------------------------------------------- */

int FixPrecessionSpin::setmask()
{
  int mask = 0;
  mask |= POST_FORCE;
  mask |= MIN_POST_FORCE;
  mask |= THERMO_ENERGY;
  mask |= POST_FORCE_RESPA;
  return mask;
}


/* ---------------------------------------------------------------------- */

void FixPrecessionSpin::init()
{
  const double hbar = force->hplanck/MY_2PI;    // eV/(rad.THz)
  const double mub = 5.78901e-5;                // in eV/T
  const double gyro = 2.0*mub/hbar;             // in rad.THz/T

  // convert field quantities to rad.THz

  H_field *= gyro;
  Kah = Ka/hbar;
  k1ch = k1c/hbar;
  k2ch = k2c/hbar;

  if (strstr(update->integrate_style,"respa")) {
    ilevel_respa = ((Respa *) update->integrate)->nlevels-1;
    if (respa_level >= 0) ilevel_respa = MIN(respa_level,ilevel_respa);
  }

  if (magstr) {
  magvar = input->variable->find(magstr);
  if (magvar < 0)
        error->all(FLERR,"Illegal precession/spin command");
  if (!input->variable->equalstyle(magvar))
        error->all(FLERR,"Illegal precession/spin command");
  }

  // check that fix precession/spin is only declared once

  int iprec = 0;
  for (int iforce = 0; iforce < modify->nfix; iforce++)
    if (strstr(modify->fix[iforce]->style,"precession/spin")) iprec++;
  if (iprec > 1)
    error->all(FLERR,"precession/spin command can only be declared once");


  varflag = CONSTANT;
  if (magfieldstyle != CONSTANT) varflag = EQUAL;

  // set magnetic field components

  if (varflag == CONSTANT) set_magneticprecession();

  // init. size of energy stacking lists

  nlocal_max = atom->nlocal;
  memory->grow(emag,nlocal_max,"pair/spin:emag");
}

/* ---------------------------------------------------------------------- */

void FixPrecessionSpin::setup(int vflag)
{
  if (strstr(update->integrate_style,"verlet"))
    post_force(vflag);
  else {
    ((Respa *) update->integrate)->copy_flevel_f(ilevel_respa);
    post_force_respa(vflag,ilevel_respa,0);
    ((Respa *) update->integrate)->copy_f_flevel(ilevel_respa);
  }
}

/* ---------------------------------------------------------------------- */

void FixPrecessionSpin::min_setup(int vflag)
{
  post_force(vflag);
}

/* ---------------------------------------------------------------------- */

void FixPrecessionSpin::post_force(int /* vflag */)
{

  // update mag field with time (potential improvement)

  if (varflag != CONSTANT) {
    modify->clearstep_compute();
    modify->addstep_compute(update->ntimestep + 1);
    set_magneticprecession();           // update mag. field if time-dep.
  }

  int *mask = atom->mask;
  double **fm = atom->fm;
  double **sp = atom->sp;
  const int nlocal = atom->nlocal;
  double spi[4], fmi[3], epreci;

  // checking size of emag

  if (nlocal_max < nlocal) {                    // grow emag lists if necessary
    nlocal_max = nlocal;
    memory->grow(emag,nlocal_max,"pair/spin:emag");
  }

<<<<<<< HEAD
    if (aniso_flag) {           // compute magnetic anisotropy
      compute_anisotropy(spi,fmi);
      emag -= 0.5*(spi[0]*fmi[0] + spi[1]*fmi[1] + spi[2]*fmi[2]);
=======
  eflag = 0;
  eprec = 0.0;
  for (int i = 0; i < nlocal; i++) {
    emag[i] = 0.0;
    if (mask[i] & groupbit) {
      epreci = 0.0;
      spi[0] = sp[i][0];
      spi[1] = sp[i][1];
      spi[2] = sp[i][2];
      spi[3] = sp[i][3];
      fmi[0] = fmi[1] = fmi[2] = 0.0;

      if (zeeman_flag) {          // compute Zeeman interaction
        compute_zeeman(i,fmi);
        epreci -= compute_zeeman_energy(spi);
      }

      if (aniso_flag) {           // compute magnetic anisotropy
        compute_anisotropy(spi,fmi);
        epreci -= compute_anisotropy_energy(spi);
      }

      if (cubic_flag) {         // compute cubic anisotropy
        compute_cubic(spi,fmi);
        epreci -= compute_cubic_energy(spi);
      }

      emag[i] += epreci;
      eprec += epreci;
      fm[i][0] += fmi[0];
      fm[i][1] += fmi[1];
      fm[i][2] += fmi[2];
>>>>>>> 5e3fe197
    }
  }
}

/* ---------------------------------------------------------------------- */

void FixPrecessionSpin::compute_single_precession(int i, double spi[3], double fmi[3])
{
  int *mask = atom->mask;
  if (mask[i] & groupbit) {
    if (zeeman_flag) compute_zeeman(i,fmi);
    if (aniso_flag) compute_anisotropy(spi,fmi);
    if (cubic_flag) compute_cubic(spi,fmi);
  }
}

/* ---------------------------------------------------------------------- */

void FixPrecessionSpin::compute_zeeman(int i, double fmi[3])
{
  double **sp = atom->sp;
  fmi[0] += sp[i][3]*hx;
  fmi[1] += sp[i][3]*hy;
  fmi[2] += sp[i][3]*hz;
<<<<<<< HEAD
=======
}

/* ---------------------------------------------------------------------- */

double FixPrecessionSpin::compute_zeeman_energy(double spi[4])
{
  double energy = 0.0;
  double scalar = nhx*spi[0]+nhy*spi[1]+nhz*spi[2];
  energy = hbar*H_field*spi[3]*scalar;
  return energy;
>>>>>>> 5e3fe197
}

/* ---------------------------------------------------------------------- */

void FixPrecessionSpin::compute_anisotropy(double spi[3], double fmi[3])
{
  double scalar = nax*spi[0] + nay*spi[1] + naz*spi[2];
  fmi[0] += scalar*Kax;
  fmi[1] += scalar*Kay;
  fmi[2] += scalar*Kaz;
}

/* ---------------------------------------------------------------------- */

double FixPrecessionSpin::compute_anisotropy_energy(double spi[3])
{
  double energy = 0.0;
  double scalar = nax*spi[0] + nay*spi[1] + naz*spi[2];
  energy = Ka*scalar*scalar;
  return energy;
}

/* ----------------------------------------------------------------------
   compute cubic anisotropy interaction for spin i
------------------------------------------------------------------------- */

void FixPrecessionSpin::compute_cubic(double spi[3], double fmi[3])
{
  double skx,sky,skz,skx2,sky2,skz2;
  double four1,four2,four3,fourx,foury,fourz;
  double six1,six2,six3,sixx,sixy,sixz;

  skx = spi[0]*nc1x+spi[1]*nc1y+spi[2]*nc1z;
  sky = spi[0]*nc2x+spi[1]*nc2y+spi[2]*nc2z;
  skz = spi[0]*nc3x+spi[1]*nc3y+spi[2]*nc3z;

  skx2 = skx*skx;
  sky2 = sky*sky;
  skz2 = skz*skz;

  four1 = 2.0*skx*(sky2+skz2);
  four2 = 2.0*sky*(skx2+skz2);
  four3 = 2.0*skz*(skx2+sky2);

  fourx = k1ch*(nc1x*four1 + nc2x*four2 + nc3x*four3);
  foury = k1ch*(nc1y*four1 + nc2y*four2 + nc3y*four3);
  fourz = k1ch*(nc1z*four1 + nc2z*four2 + nc3z*four3);

  six1 = 2.0*skx*sky2*skz2;
  six2 = 2.0*sky*skx2*skz2;
  six3 = 2.0*skz*skx2*sky2;

  sixx = k2ch*(nc1x*six1 + nc2x*six2 + nc3x*six3);
  sixy = k2ch*(nc1y*six1 + nc2y*six2 + nc3y*six3);
  sixz = k2ch*(nc1z*six1 + nc2z*six2 + nc3z*six3);

  fmi[0] += (fourx + sixx);
  fmi[1] += (foury + sixy);
  fmi[2] += (fourz + sixz);
}

/* ----------------------------------------------------------------------
   compute cubic aniso energy of spin i
------------------------------------------------------------------------- */

double FixPrecessionSpin::compute_cubic_energy(double spi[3])
{
  double energy = 0.0;
  double skx,sky,skz;

  skx = spi[0]*nc1x+spi[1]*nc1y+spi[2]*nc1z;
  sky = spi[0]*nc2x+spi[1]*nc2y+spi[2]*nc2z;
  skz = spi[0]*nc3x+spi[1]*nc3y+spi[2]*nc3z;

  energy = k1c*(skx*skx*sky*sky + sky*sky*skz*skz + skx*skx*skz*skz);
  energy += k2c*skx*skx*sky*sky*skz*skz;

  return energy;
}

/* ---------------------------------------------------------------------- */

void FixPrecessionSpin::set_magneticprecession()
{
  if (zeeman_flag) {
    hx = H_field*nhx;
    hy = H_field*nhy;
    hz = H_field*nhz;
  }
  if (aniso_flag) {
    Kax = 2.0*Kah*nax;
    Kay = 2.0*Kah*nay;
    Kaz = 2.0*Kah*naz;
  }
}

/* ----------------------------------------------------------------------
   potential energy in magnetic field
------------------------------------------------------------------------- */

double FixPrecessionSpin::compute_scalar()
{
  // only sum across procs one time

  if (eflag == 0) {
    MPI_Allreduce(&eprec,&eprec_all,1,MPI_DOUBLE,MPI_SUM,world);
    eflag = 1;
  }
<<<<<<< HEAD
  return emag_all;
=======
  return eprec_all;
>>>>>>> 5e3fe197
}

/* ---------------------------------------------------------------------- */

void FixPrecessionSpin::min_post_force(int vflag)
{
  post_force(vflag);
<<<<<<< HEAD
=======
}

/* ---------------------------------------------------------------------- */

void FixPrecessionSpin::post_force_respa(int vflag, int ilevel, int /*iloop*/)
{
  if (ilevel == ilevel_respa) post_force(vflag);
>>>>>>> 5e3fe197
}<|MERGE_RESOLUTION|>--- conflicted
+++ resolved
@@ -267,11 +267,6 @@
     memory->grow(emag,nlocal_max,"pair/spin:emag");
   }
 
-<<<<<<< HEAD
-    if (aniso_flag) {           // compute magnetic anisotropy
-      compute_anisotropy(spi,fmi);
-      emag -= 0.5*(spi[0]*fmi[0] + spi[1]*fmi[1] + spi[2]*fmi[2]);
-=======
   eflag = 0;
   eprec = 0.0;
   for (int i = 0; i < nlocal; i++) {
@@ -304,7 +299,6 @@
       fm[i][0] += fmi[0];
       fm[i][1] += fmi[1];
       fm[i][2] += fmi[2];
->>>>>>> 5e3fe197
     }
   }
 }
@@ -329,8 +323,6 @@
   fmi[0] += sp[i][3]*hx;
   fmi[1] += sp[i][3]*hy;
   fmi[2] += sp[i][3]*hz;
-<<<<<<< HEAD
-=======
 }
 
 /* ---------------------------------------------------------------------- */
@@ -341,7 +333,6 @@
   double scalar = nhx*spi[0]+nhy*spi[1]+nhz*spi[2];
   energy = hbar*H_field*spi[3]*scalar;
   return energy;
->>>>>>> 5e3fe197
 }
 
 /* ---------------------------------------------------------------------- */
@@ -450,11 +441,7 @@
     MPI_Allreduce(&eprec,&eprec_all,1,MPI_DOUBLE,MPI_SUM,world);
     eflag = 1;
   }
-<<<<<<< HEAD
-  return emag_all;
-=======
   return eprec_all;
->>>>>>> 5e3fe197
 }
 
 /* ---------------------------------------------------------------------- */
@@ -462,8 +449,6 @@
 void FixPrecessionSpin::min_post_force(int vflag)
 {
   post_force(vflag);
-<<<<<<< HEAD
-=======
 }
 
 /* ---------------------------------------------------------------------- */
@@ -471,5 +456,4 @@
 void FixPrecessionSpin::post_force_respa(int vflag, int ilevel, int /*iloop*/)
 {
   if (ilevel == ilevel_respa) post_force(vflag);
->>>>>>> 5e3fe197
 }